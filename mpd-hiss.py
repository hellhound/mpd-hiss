#!/usr/bin/env python
import argparse
from datetime import datetime
import os
from os.path import abspath, basename, expanduser
import platform
from select import select
import socket
import sys
import time

<<<<<<< HEAD
import gntp.notifier
=======
>>>>>>> 4db7ce90
import mpd

def msg(text):
    dt = datetime.now()
    timestamp = dt.strftime("[%Y-%m-%d %H:%M:%S] ")
    print >> sys.stderr, timestamp + text

def hms(seconds):
    h, m, s = seconds / 3600, seconds % 3600 / 60, seconds % 60
    result = "{minutes:02d}:{seconds:02d}".format(minutes = m, seconds = s)
    if h > 0:
        result = "{hours:02d}:".format(hours = h) + result
    return result

def try_apply(f, x):
    try:
        return f(x)
    except:
        return x

def disconnect(client):
    try:
        client.disconnect()
    except mpd.ConnectionError:
        pass

class AuthError(Exception):
    pass

env_host = os.environ.get("MPD_HOST", "localhost")
env_port = os.environ.get("MPD_PORT", "6600")

env_password = None
if env_host.find("@") >= 0:
    (env_password, env_host) = env_host.split("@", 1)

parser = argparse.ArgumentParser(
    formatter_class = argparse.RawTextHelpFormatter,
    epilog = "\n".join((
        "Format string syntax: http://docs.python.org/library/string.html#format-string-syntax",
        "Available fields: artist, title, album, duration"   
    ))
)
parser.add_argument(
    "--host",
    dest = "host",
    help = "MPD host",
    default = env_host
)
parser.add_argument(
    "--port",
    dest = "port",
    help = "MPD port",
    default = env_port
)
parser.add_argument(
    "--password",
    dest = "password",
    help = "MPD password",
    default = env_password
)
parser.add_argument(
    "--reconnect-interval",
    dest = "reconnect_interval",
    help = "seconds to wait before reconnecting on connection failure (default: 30)",
    type = float,
    default = 30
)
parser.add_argument(
    "--title-format",
    dest = "title_format",
    help = "Growl notification title format",
    default = "{title}"
)
parser.add_argument(
    "--description-format",
    dest = "description_format",
    help = "Growl notification description format",
    default = "{artist}\n{album}"
)
parser.add_argument(
    "--icon",
    dest = "icon_path",
    help = "path to Growl notification icon",
    default = "~/.mpd-hiss.png"
)

args = parser.parse_args()

osx_version = platform.mac_ver()[0]
legacy = osx_version != "" and osx_version < "10.7"
if legacy:
    import Growl as growl
    load_image = growl.Image.imageFromPath
else:
    import gntp.notifier as growl
    def load_image(path):
        with open(path, "rb") as handle:
            return handle.read()

msg("Registering Growl notifier...")
<<<<<<< HEAD
growler = gntp.notifier.GrowlNotifier(
=======
growler = growl.GrowlNotifier(
>>>>>>> 4db7ce90
    applicationName = "mpd-hiss",
    notifications = ["Now Playing"]
)
growler.register()
msg("Registered.")

icon_path = abspath(expanduser(args.icon_path))

try:
    msg("Loading icon from %s..." % icon_path)
    growl_icon = load_image(icon_path)
    msg("Loaded.")
except:
    msg("Failed to load icon, falling back to default.")
    growl_icon = None

client = mpd.MPDClient()
try:
    while True:
        try:
            msg("Connecting to MPD...")
            client.connect(args.host, args.port)
            msg("Connected.")
            if args.password != None:
                try:
                    msg("Authenticating...")
                    client.password(args.password)
                    msg("Authenticated.")
                except mpd.CommandError, e:
                    raise AuthError(e)
            last_status = client.status()
            while True:
                client.send_idle("player")
                select((client,), (), ())
                client.fetch_idle()
                status = client.status()
                started_playing = last_status["state"] != "play" and status["state"] == "play"
                last_songid = last_status.get("songid", None)
                songid = status.get("songid", None)
                track_changed = songid not in (None, last_songid)
                if started_playing or track_changed:
                    song = client.currentsong()
                    song_data = {
                        "artist": song.get("artist", "Unknown artist"),
                        "title": song.get("title") or try_apply(basename, song.get("file")) or "Unknown track",
                        "album": song.get("album", ""),
                        "duration": hms(int(song.get("time", 0)))
                    }
                    msg("Sending Now Playing notification for {artist} - [{album}] {title}.".format(**song_data))
                    growler.notify(
                        noteType = "Now Playing",
                        title = args.title_format.format(**song_data),
                        description = args.description_format.format(**song_data).rstrip("\n"),
                        icon = growl_icon
                    )
                last_status = status
        except (mpd.ConnectionError, AuthError, socket.error), e:
            msg("Error: %s" % e)
            msg("Reconnecting in %d seconds..." % args.reconnect_interval)
            time.sleep(args.reconnect_interval)
        finally:
            disconnect(client)
except KeyboardInterrupt, e:
    pass<|MERGE_RESOLUTION|>--- conflicted
+++ resolved
@@ -9,10 +9,7 @@
 import sys
 import time
 
-<<<<<<< HEAD
 import gntp.notifier
-=======
->>>>>>> 4db7ce90
 import mpd
 
 def msg(text):
@@ -114,11 +111,7 @@
             return handle.read()
 
 msg("Registering Growl notifier...")
-<<<<<<< HEAD
 growler = gntp.notifier.GrowlNotifier(
-=======
-growler = growl.GrowlNotifier(
->>>>>>> 4db7ce90
     applicationName = "mpd-hiss",
     notifications = ["Now Playing"]
 )
